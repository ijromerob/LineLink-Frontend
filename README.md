--- conflicted
+++ resolved
@@ -83,10 +83,6 @@
 └── tailwind.config.js   # TailwindCSS configuration
 ```
 
-## License
-
-This project is licensed under the MIT License - see the [LICENSE](LICENSE) file for details.
-
 ## Acknowledgments
 
 - Inspired by the need for efficient production line management
@@ -96,25 +92,4 @@
 
 > "The impediment to action advances action. What stands in the way becomes the way." - _Marcus Aurelius_
 
-<<<<<<< HEAD
-> "Success is not final, failure is not fatal: it is the courage to continue that counts." - _Winston Churchill_
-=======
-"Success is not final, failure is not fatal: it is the courage to continue that counts." - _Winston Churchill_
-
-## Frontend
-
-[Frontend Production URL](https://linelink-frontend.onrender.com)
-
-### Running the Frontend Locally (Next.js)
-
-```bash
-# 1. Change to the frontend directory
-cd linelink
-
-# 2. Install dependencies
-npm install
-
-# 3. Start the development server
-npm run dev
-```
->>>>>>> 3bc73912
+> "Success is not final, failure is not fatal: it is the courage to continue that counts." - _Winston Churchill_